package fifo

import (
	"io"
	"os"
	"runtime"
	"sync"
	"syscall"

	"github.com/pkg/errors"
<<<<<<< HEAD
	"golang.org/x/net/context"
=======
	"golang.org/x/sys/unix"
>>>>>>> c774236c
)

type fifo struct {
	flag        int
	opened      chan struct{}
	closed      chan struct{}
	closing     chan struct{}
	err         error
	file        *os.File
	closingOnce sync.Once // close has been called
	closedOnce  sync.Once // fifo is closed
	handle      *handle
}

var leakCheckWg *sync.WaitGroup

// OpenFifo opens a fifo. Returns io.ReadWriteCloser.
// Context can be used to cancel this function until open(2) has not returned.
// Accepted flags:
// - syscall.O_CREAT - create new fifo if one doesn't exist
// - syscall.O_RDONLY - open fifo only from reader side
// - syscall.O_WRONLY - open fifo only from writer side
// - syscall.O_RDWR - open fifo from both sides, never block on syscall level
// - syscall.O_NONBLOCK - return io.ReadWriteCloser even if other side of the
//     fifo isn't open. read/write will be connected after the actual fifo is
//     open or after fifo is closed.
func OpenFifo(ctx context.Context, fn string, flag int, perm os.FileMode) (io.ReadWriteCloser, error) {
	if _, err := os.Stat(fn); err != nil {
		if os.IsNotExist(err) && flag&syscall.O_CREAT != 0 {
			if err := unix.Mkfifo(fn, uint32(perm&os.ModePerm)); err != nil && !os.IsExist(err) {
				return nil, errors.Wrapf(err, "error creating fifo %v", fn)
			}
		} else {
			return nil, err
		}
	}

	block := flag&syscall.O_NONBLOCK == 0 || flag&syscall.O_RDWR != 0

	flag &= ^syscall.O_CREAT
	flag &= ^syscall.O_NONBLOCK

	h, err := getHandle(fn)
	if err != nil {
		return nil, err
	}

	f := &fifo{
		handle:  h,
		flag:    flag,
		opened:  make(chan struct{}),
		closed:  make(chan struct{}),
		closing: make(chan struct{}),
	}

	wg := leakCheckWg
	if wg != nil {
		wg.Add(2)
	}

	go func() {
		if wg != nil {
			defer wg.Done()
		}
		select {
		case <-ctx.Done():
			f.Close()
		case <-f.opened:
		case <-f.closed:
		}
	}()
	go func() {
		if wg != nil {
			defer wg.Done()
		}
		var file *os.File
		fn, err := h.Path()
		if err == nil {
			file, err = os.OpenFile(fn, flag, 0)
		}
		select {
		case <-f.closing:
			if err == nil {
				select {
				case <-ctx.Done():
					err = ctx.Err()
				default:
					err = errors.Errorf("fifo %v was closed before opening", fn)
				}
				if file != nil {
					file.Close()
				}
			}
		default:
		}
		if err != nil {
			f.closedOnce.Do(func() {
				f.err = err
				close(f.closed)
			})
			return
		}
		f.file = file
		close(f.opened)
	}()
	if block {
		select {
		case <-f.opened:
		case <-f.closed:
			return nil, f.err
		}
	}
	return f, nil
}

// Read from a fifo to a byte array.
func (f *fifo) Read(b []byte) (int, error) {
	if f.flag&syscall.O_WRONLY > 0 {
		return 0, errors.New("reading from write-only fifo")
	}
	select {
	case <-f.opened:
		return f.file.Read(b)
	default:
	}
	select {
	case <-f.opened:
		return f.file.Read(b)
	case <-f.closed:
		return 0, errors.New("reading from a closed fifo")
	}
}

// Write from byte array to a fifo.
func (f *fifo) Write(b []byte) (int, error) {
	if f.flag&(syscall.O_WRONLY|syscall.O_RDWR) == 0 {
		return 0, errors.New("writing to read-only fifo")
	}
	select {
	case <-f.opened:
		return f.file.Write(b)
	default:
	}
	select {
	case <-f.opened:
		return f.file.Write(b)
	case <-f.closed:
		return 0, errors.New("writing to a closed fifo")
	}
}

// Close the fifo. Next reads/writes will error. This method can also be used
// before open(2) has returned and fifo was never opened.
func (f *fifo) Close() error {
	for {
		select {
		case <-f.closed:
			f.handle.Close()
			return f.err
		default:
			select {
			case <-f.opened:
				f.closedOnce.Do(func() {
					f.err = f.file.Close()
					close(f.closed)
				})
			default:
				if f.flag&syscall.O_RDWR != 0 {
					runtime.Gosched()
					break
				}
				f.closingOnce.Do(func() {
					close(f.closing)
				})
				reverseMode := syscall.O_WRONLY
				if f.flag&syscall.O_WRONLY > 0 {
					reverseMode = syscall.O_RDONLY
				}
				fn, err := f.handle.Path()
				// if Close() is called concurrently(shouldn't) it may cause error
				// because handle is closed
				select {
				case <-f.closed:
				default:
					if err != nil {
						// Path has become invalid. We will leak a goroutine.
						// This case should not happen in linux.
						f.closedOnce.Do(func() {
							f.err = err
							close(f.closed)
						})
						<-f.closed
						break
					}
					f, err := os.OpenFile(fn, reverseMode|syscall.O_NONBLOCK, 0)
					if err == nil {
						f.Close()
					}
					runtime.Gosched()
				}
			}
		}
	}
}<|MERGE_RESOLUTION|>--- conflicted
+++ resolved
@@ -8,11 +8,8 @@
 	"syscall"
 
 	"github.com/pkg/errors"
-<<<<<<< HEAD
 	"golang.org/x/net/context"
-=======
 	"golang.org/x/sys/unix"
->>>>>>> c774236c
 )
 
 type fifo struct {
